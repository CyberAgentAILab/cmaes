# cmaes

[![Software License](https://img.shields.io/badge/license-MIT-brightgreen.svg?style=flat-square)](./LICENSE) [![PyPI - Downloads](https://img.shields.io/pypi/dw/cmaes)](https://pypistats.org/packages/cmaes)

:whale: [**Paper is now available on arXiv!**](https://arxiv.org/abs/2402.01373)

*Simple* and *Practical* Python library for CMA-ES.
Please refer to the [paper](https://arxiv.org/abs/2402.01373) [Nomura and Shibata 2024] for detailed information, including the design philosophy and advanced examples.

![visualize-six-hump-camel](https://user-images.githubusercontent.com/5564044/73486622-db5cff00-43e8-11ea-98fb-8246dbacab6d.gif)

## Installation

Supported Python versions are 3.7 or later.

```
$ pip install cmaes
```

Or you can install via [conda-forge](https://anaconda.org/conda-forge/cmaes).

```
$ conda install -c conda-forge cmaes
```

## Usage

This library provides an "ask-and-tell" style interface. We employ the standard version of CMA-ES [Hansen 2016].

```python
import numpy as np
from cmaes import CMA

def quadratic(x1, x2):
    return (x1 - 3) ** 2 + (10 * (x2 + 2)) ** 2

if __name__ == "__main__":
    optimizer = CMA(mean=np.zeros(2), sigma=1.3)

    for generation in range(50):
        solutions = []
        for _ in range(optimizer.population_size):
            x = optimizer.ask()
            value = quadratic(x[0], x[1])
            solutions.append((x, value))
            print(f"#{generation} {value} (x1={x[0]}, x2 = {x[1]})")
        optimizer.tell(solutions)
```

And you can use this library via [Optuna](https://github.com/optuna/optuna) [Akiba et al. 2019], an automatic hyperparameter optimization framework.
Optuna's built-in CMA-ES sampler which uses this library under the hood is available from [v1.3.0](https://github.com/optuna/optuna/releases/tag/v1.3.0) and stabled at [v2.0.0](https://github.com/optuna/optuna/releases/tag/v2.2.0).
See [the documentation](https://optuna.readthedocs.io/en/stable/reference/samplers/generated/optuna.samplers.CmaEsSampler.html) or [v2.0 release blog](https://medium.com/optuna/optuna-v2-3165e3f1fc2) for more details.

```python
import optuna

def objective(trial: optuna.Trial):
    x1 = trial.suggest_uniform("x1", -4, 4)
    x2 = trial.suggest_uniform("x2", -4, 4)
    return (x1 - 3) ** 2 + (10 * (x2 + 2)) ** 2

if __name__ == "__main__":
    sampler = optuna.samplers.CmaEsSampler()
    study = optuna.create_study(sampler=sampler)
    study.optimize(objective, n_trials=250)
```


## CMA-ES variants

#### Learning Rate Adaptation CMA-ES [Nomura et al. 2023]
The performance of the CMA-ES can deteriorate when faced with *difficult* problems such as multimodal or noisy ones, if its hyperparameter values are not properly configured.
The Learning Rate Adaptation CMA-ES (LRA-CMA) effectively addresses this issue by autonomously adjusting the learning rate.
Consequently, LRA-CMA eliminates the need for expensive hyperparameter tuning.

LRA-CMA can be used by simply adding `lr_adapt=True` to the initialization of `CMA()`.

<details>

<summary>Source code</summary>

```python
import numpy as np
from cmaes import CMA


def rastrigin(x):
    dim = len(x)
    return 10 * dim + sum(x**2 - 10 * np.cos(2 * np.pi * x))


if __name__ == "__main__":
    dim = 40
    optimizer = CMA(mean=3*np.ones(dim), sigma=2.0, lr_adapt=True)

    for generation in range(50000):
        solutions = []
        for _ in range(optimizer.population_size):
            x = optimizer.ask()
            value = rastrigin(x)
            if generation % 500 == 0:
                print(f"#{generation} {value}")
            solutions.append((x, value))
        optimizer.tell(solutions)

        if optimizer.should_stop():
            break
```

The full source code is available [here](./examples/lra_cma.py).

</details>



#### Warm Starting CMA-ES [Nomura et al. 2021]

Warm Starting CMA-ES (WS-CMA) is a method that transfers prior knowledge from similar tasks through the initialization of the CMA-ES.
This is useful especially when the evaluation budget is limited (e.g., hyperparameter optimization of machine learning algorithms).

![benchmark-lightgbm-toxic](https://github.com/c-bata/benchmark-warm-starting-cmaes/raw/main/result.png)

<details>
<summary>Source code</summary>

```python
import numpy as np
from cmaes import CMA, get_warm_start_mgd

def source_task(x1: float, x2: float) -> float:
    b = 0.4
    return (x1 - b) ** 2 + (x2 - b) ** 2

def target_task(x1: float, x2: float) -> float:
    b = 0.6
    return (x1 - b) ** 2 + (x2 - b) ** 2

if __name__ == "__main__":
    # Generate solutions from a source task
    source_solutions = []
    for _ in range(1000):
        x = np.random.random(2)
        value = source_task(x[0], x[1])
        source_solutions.append((x, value))

    # Estimate a promising distribution of the source task,
    # then generate parameters of the multivariate gaussian distribution.
    ws_mean, ws_sigma, ws_cov = get_warm_start_mgd(
        source_solutions, gamma=0.1, alpha=0.1
    )
    optimizer = CMA(mean=ws_mean, sigma=ws_sigma, cov=ws_cov)

    # Run WS-CMA-ES
    print(" g    f(x1,x2)     x1      x2  ")
    print("===  ==========  ======  ======")
    while True:
        solutions = []
        for _ in range(optimizer.population_size):
            x = optimizer.ask()
            value = target_task(x[0], x[1])
            solutions.append((x, value))
            print(
                f"{optimizer.generation:3d}  {value:10.5f}"
                f"  {x[0]:6.2f}  {x[1]:6.2f}"
            )
        optimizer.tell(solutions)

        if optimizer.should_stop():
            break
```

The full source code is available [here](./examples/ws_cma.py).

</details>

#### CatCMA with Margin [Hamano et al. 2025]
CatCMA with Margin (CatCMAwM) is a method for mixed-variable optimization problems, simultaneously optimizing continuous, integer, and categorical variables. CatCMAwM extends CatCMA by introducing a novel integer handling mechanism, and supports arbitrary combinations of continuous, integer, and categorical variables in a unified framework.

![CatCMAwM](https://github.com/user-attachments/assets/d0c866f5-1c12-4f44-a862-af47bcd7dfb1)


<details>
<summary>Source code</summary>

```python
import numpy as np
from cmaes import CatCMAwM


def SphereIntCOM(x, z, c):
    return sum(x * x) + sum(z * z) + len(c) - sum(c[:, 0])


def SphereInt(x, z):
    return sum(x * x) + sum(z * z)


def SphereCOM(x, c):
    return sum(x * x) + len(c) - sum(c[:, 0])


def f_cont_int_cat():
    # [lower_bound, upper_bound] for each continuous variable
    X = [[-5, 5], [-5, 5]]
    # possible values for each integer variable
    Z = [[-1, 0, 1], [-2, -1, 0, 1, 2]]
    # number of categories for each categorical variable
    C = [3, 3]

    optimizer = CatCMAwM(x_space=X, z_space=Z, c_space=C)

    for generation in range(50):
        solutions = []
        for _ in range(optimizer.population_size):
            sol = optimizer.ask()
            value = SphereIntCOM(sol.x, sol.z, sol.c)
            solutions.append((sol, value))
            print(f"#{generation} {sol} evaluation: {value}")
        optimizer.tell(solutions)


def f_cont_int():
    # [lower_bound, upper_bound] for each continuous variable
    X = [[-np.inf, np.inf], [-np.inf, np.inf]]
    # possible values for each integer variable
    Z = [[-2, -1, 0, 1, 2], [-2, -1, 0, 1, 2]]

    # initial distribution parameters (Optional)
    # If you know a promising solution for X and Z, set init_mean to that value.
    init_mean = np.ones(len(X) + len(Z))
    init_cov = np.diag(np.ones(len(X) + len(Z)))
    init_sigma = 1.0

    optimizer = CatCMAwM(
        x_space=X, z_space=Z, mean=init_mean, cov=init_cov, sigma=init_sigma
    )

    for generation in range(50):
        solutions = []
        for _ in range(optimizer.population_size):
            sol = optimizer.ask()
            value = SphereInt(sol.x, sol.z)
            solutions.append((sol, value))
            print(f"#{generation} {sol} evaluation: {value}")
        optimizer.tell(solutions)


def f_cont_cat():
    # [lower_bound, upper_bound] for each continuous variable
    X = [[-5, 5], [-5, 5]]
    # number of categories for each categorical variable
    C = [3, 5]

    # initial distribution parameters (Optional)
    init_cat_param = np.array(
        [
            [0.5, 0.3, 0.2, 0.0, 0.0],  # zero-padded at the end
            [0.2, 0.2, 0.2, 0.2, 0.2],  # each row must sum to 1
        ]
    )

    optimizer = CatCMAwM(x_space=X, c_space=C, cat_param=init_cat_param)

    for generation in range(50):
        solutions = []
        for _ in range(optimizer.population_size):
            sol = optimizer.ask()
            value = SphereCOM(sol.x, sol.c)
            solutions.append((sol, value))
            print(f"#{generation} {sol} evaluation: {value}")
        optimizer.tell(solutions)


if __name__ == "__main__":
    f_cont_int_cat()
    # f_cont_int()
    # f_cont_cat()
```

The full source code is available [here](./examples/catcma_with_margin.py).

</details>


We recommend using CatCMAwM for continuous+integer and continuous+categorical settings. In particular, [Hamano et al. 2025] shows that CatCMAwM outperforms CMA-ES with Margin in mixed-integer scenarios. Therefore, we suggest CatCMAwM in place of CMA-ES with Margin or CatCMA.


<details>
<summary>Details of CMA-ES with Margin</summary>

#### CMA-ES with Margin [Hamano et al. 2022]

CMA-ES with Margin (CMAwM) introduces a lower bound on the marginal probability for each discrete dimension, ensuring that samples avoid being fixed to a single point.
This method can be applied to mixed spaces consisting of continuous (such as float) and discrete elements (including integer and binary types).

|CMA|CMAwM|
|---|---|
|![CMA-ES](https://github.com/CyberAgentAILab/cmaes/assets/27720055/41d33c4b-b80b-42af-9f62-6d22f19dbae5)|![CMA-ESwM](https://github.com/CyberAgentAILab/cmaes/assets/27720055/9035deaa-6222-4720-a417-c31c765f3228)|

The above figures are taken from [EvoConJP/CMA-ES_with_Margin](https://github.com/EvoConJP/CMA-ES_with_Margin).

<details>
<summary>Source code</summary>

```python
import numpy as np
from cmaes import CMAwM


def ellipsoid_onemax(x, n_zdim):
    n = len(x)
    n_rdim = n - n_zdim
    r = 10
    if len(x) < 2:
        raise ValueError("dimension must be greater one")
    ellipsoid = sum([(1000 ** (i / (n_rdim - 1)) * x[i]) ** 2 for i in range(n_rdim)])
    onemax = n_zdim - (0.0 < x[(n - n_zdim) :]).sum()
    return ellipsoid + r * onemax


def main():
    binary_dim, continuous_dim = 10, 10
    dim = binary_dim + continuous_dim
    bounds = np.concatenate(
        [
            np.tile([-np.inf, np.inf], (continuous_dim, 1)),
            np.tile([0, 1], (binary_dim, 1)),
        ]
    )
    steps = np.concatenate([np.zeros(continuous_dim), np.ones(binary_dim)])
    optimizer = CMAwM(mean=np.zeros(dim), sigma=2.0, bounds=bounds, steps=steps)
    print(" evals    f(x)")
    print("======  ==========")

    evals = 0
    while True:
        solutions = []
        for _ in range(optimizer.population_size):
            x_for_eval, x_for_tell = optimizer.ask()
            value = ellipsoid_onemax(x_for_eval, binary_dim)
            evals += 1
            solutions.append((x_for_tell, value))
            if evals % 300 == 0:
                print(f"{evals:5d}  {value:10.5f}")
        optimizer.tell(solutions)

        if optimizer.should_stop():
            break


if __name__ == "__main__":
    main()
```

Source code is also available [here](./examples/cmaes_with_margin.py).

</details>

</details>

<details>
<summary>Details of CatCMA</summary>

#### CatCMA [Hamano et al. 2024a]
CatCMA is a method for mixed-category optimization problems, which is the problem of simultaneously optimizing continuous and categorical variables. CatCMA employs the joint probability distribution of multivariate Gaussian and categorical distributions as the search distribution.

![CatCMA](https://github.com/CyberAgentAILab/cmaes/assets/27720055/f91443b6-d71b-4849-bfc3-095864f7c58c)

<details>
<summary>Source code</summary>

```python
import numpy as np
from cmaes import CatCMA


def sphere_com(x, c):
    dim_co = len(x)
    dim_ca = len(c)
    if dim_co < 2:
        raise ValueError("dimension must be greater one")
    sphere = sum(x * x)
    com = dim_ca - sum(c[:, 0])
    return sphere + com


def rosenbrock_clo(x, c):
    dim_co = len(x)
    dim_ca = len(c)
    if dim_co < 2:
        raise ValueError("dimension must be greater one")
    rosenbrock = sum(100 * (x[:-1] ** 2 - x[1:]) ** 2 + (x[:-1] - 1) ** 2)
    clo = dim_ca - (c[:, 0].argmin() + c[:, 0].prod() * dim_ca)
    return rosenbrock + clo


def mc_proximity(x, c, cat_num):
    dim_co = len(x)
    dim_ca = len(c)
    if dim_co < 2:
        raise ValueError("dimension must be greater one")
    if dim_co != dim_ca:
        raise ValueError(
            "number of dimensions of continuous and categorical variables "
            "must be equal in mc_proximity"
        )

    c_index = np.argmax(c, axis=1) / cat_num
    return sum((x - c_index) ** 2) + sum(c_index)


if __name__ == "__main__":
    cont_dim = 5
    cat_dim = 5
    cat_num = np.array([3, 4, 5, 5, 5])
    # cat_num = 3 * np.ones(cat_dim, dtype=np.int64)
    optimizer = CatCMA(mean=3.0 * np.ones(cont_dim), sigma=1.0, cat_num=cat_num)

    for generation in range(200):
        solutions = []
        for _ in range(optimizer.population_size):
            x, c = optimizer.ask()
            value = mc_proximity(x, c, cat_num)
            if generation % 10 == 0:
                print(f"#{generation} {value}")
            solutions.append(((x, c), value))
        optimizer.tell(solutions)

        if optimizer.should_stop():
            break
```

The full source code is available [here](./examples/catcma.py).

</details>

<<<<<<< HEAD
#### Safe CMA [Uchida et al. 2024a]
=======
</details>

#### Safe CMA [Uchida et al. 2024]
>>>>>>> 3f9d5e3d
Safe CMA-ES is a variant of CMA-ES for safe optimization. Safe optimization is formulated as a special type of constrained optimization problem aiming to solve the optimization problem with fewer evaluations of the solutions whose safety function values exceed the safety thresholds. The safe CMA-ES requires safe seeds that do not violate the safety constraints. Note that the safe CMA-ES is designed for noiseless safe optimization. This module needs `torch` and `gpytorch`.

<details>
<summary>Source code</summary>

```python
import numpy as np
from cmaes.safe_cma import SafeCMA

# objective function
def quadratic(x):
    coef = 1000 ** (np.arange(dim) / float(dim - 1)) 
    return np.sum((x * coef) ** 2)

# safety function
def safe_function(x):
    return x[0]

"""
    example with a single safety function
"""
if __name__ == "__main__":
    # number of dimensions
    dim = 5

    # safe seeds
    safe_seeds_num = 10
    safe_seeds = (np.random.rand(safe_seeds_num, dim) * 2 - 1) * 5
    safe_seeds[:,0] = - np.abs(safe_seeds[:,0])

    # evaluation of safe seeds (with a single safety function)
    seeds_evals = np.array([ quadratic(x) for x in safe_seeds ])
    seeds_safe_evals = np.stack([ [safe_function(x)] for x in safe_seeds ])
    safety_threshold = np.array([0])

    # optimizer (safe CMA-ES)
    optimizer = SafeCMA(
        sigma=1., 
        safety_threshold=safety_threshold, 
        safe_seeds=safe_seeds,
        seeds_evals=seeds_evals,
        seeds_safe_evals=seeds_safe_evals,
    )

    unsafe_eval_counts = 0
    best_eval = np.inf

    for generation in range(400):
        solutions = []
        for _ in range(optimizer.population_size):
            # Ask a parameter
            x = optimizer.ask()
            value = quadratic(x)
            safe_value = np.array([safe_function(x)])

            # save best eval
            best_eval = np.min((best_eval, value))
            unsafe_eval_counts += (safe_value > safety_threshold)

            solutions.append((x, value, safe_value))

        # Tell evaluation values.
        optimizer.tell(solutions)

        print(f"#{generation} ({best_eval} {unsafe_eval_counts})")
        
        if optimizer.should_stop():
            break
```

The full source code is available [here](./examples/safecma.py).

</details>


#### Maximum a Posteriori CMA-ES [Hamano et al. 2024b]
MAP-CMA is a method that is introduced to interpret the rank-one update in the CMA-ES from the perspective of the natural gradient.
The rank-one update derived from the natural gradient perspective is extensible, and an additional term, called momentum update, appears in the update of the mean vector.
The performance of MAP-CMA is not significantly different from that of CMA-ES, as the primary motivation for MAP-CMA comes from the theoretical understanding of CMA-ES.

<details>

<summary>Source code</summary>

```python
import numpy as np
from cmaes import MAPCMA


def rosenbrock(x):
    dim = len(x)
    if dim < 2:
        raise ValueError("dimension must be greater one")
    return sum(100 * (x[:-1] ** 2 - x[1:]) ** 2 + (x[:-1] - 1) ** 2)


if __name__ == "__main__":
    dim = 20
    optimizer = MAPCMA(mean=np.zeros(dim), sigma=0.5, momentum_r=dim)
    print(" evals    f(x)")
    print("======  ==========")

    evals = 0
    while True:
        solutions = []
        for _ in range(optimizer.population_size):
            x = optimizer.ask()
            value = rosenbrock(x)
            evals += 1
            solutions.append((x, value))
            if evals % 1000 == 0:
                print(f"{evals:5d}  {value:10.5f}")
        optimizer.tell(solutions)

        if optimizer.should_stop():
            break
```

The full source code is available [here](./examples/mapcma.py).

</details>


#### CMA-ES-SoP [Uchida et al. 2024b]
CMA-ES on sets of points (CMA-ES-SoP) is a variant of CMA-ES for optimization on sets of points. In the optimization on sets of points, the search space consists of several disjoint subspaces containing multiple possible points where the objective function value can be computed. In the mixed-variable cases, some subspaces are continuous spaces. Note that the discrete subspaces with more than five dimensions require computational cost for the construction of the Voronoi diagrams.

<details>
<summary>Source code</summary>

```python
import numpy as np
from cmaes.cma_sop import CMASoP

# numbers of dimensions in each subspace
subspace_dim_list = [2, 3, 5]
cont_dim = 10

# numbers of points in each subspace
point_num_list = [10, 20, 40]

# number of total dimensions
dim = int(np.sum(subspace_dim_list) + cont_dim)

# objective function
def quadratic(x):
    coef = 1000 ** (np.arange(dim) / float(dim - 1))
    return np.sum((coef * x) ** 2)

# sets_of_points (on [-5, 5])
discrete_subspace_num = len(subspace_dim_list)
sets_of_points = [(
    2 * np.random.rand(point_num_list[i], subspace_dim_list[i]) - 1) * 5
for i in range(discrete_subspace_num)]

# add the optimal solution (for benchmark function)
for i in range(discrete_subspace_num):
    sets_of_points[i][-1] = np.zeros(subspace_dim_list[i])
    np.random.shuffle(sets_of_points[i])

# optimizer (CMA-ES-SoP)
optimizer = CMASoP(
    sets_of_points=sets_of_points,
    mean=np.random.rand(dim) * 4 + 1,
    sigma=2.0,
)

best_eval = np.inf
eval_count = 0

for generation in range(400):
    solutions = []
    for _ in range(optimizer.population_size):
        # Ask a parameter
        x, enc_x = optimizer.ask()
        value = quadratic(enc_x)

        # save best eval
        best_eval = np.min((best_eval, value))
        eval_count += 1

        solutions.append((x, value))

    # Tell evaluation values.
    optimizer.tell(solutions)

    print(f"#{generation} ({best_eval} {eval_count})")

    if best_eval < 1e-4 or optimizer.should_stop():
        break
```

The full source code is available [here](./examples/cma_sop.py).

</details>


#### Separable CMA-ES [Ros and Hansen 2008]

Sep-CMA-ES is an algorithm that limits the covariance matrix to a diagonal form.
This reduction in the number of parameters enhances scalability, making Sep-CMA-ES well-suited for high-dimensional optimization tasks.
Additionally, the learning rate for the covariance matrix is increased, leading to superior performance over the (full-covariance) CMA-ES on separable functions.

<details>
<summary>Source code</summary>

```python
import numpy as np
from cmaes import SepCMA

def ellipsoid(x):
    n = len(x)
    if len(x) < 2:
        raise ValueError("dimension must be greater one")
    return sum([(1000 ** (i / (n - 1)) * x[i]) ** 2 for i in range(n)])

if __name__ == "__main__":
    dim = 40
    optimizer = SepCMA(mean=3 * np.ones(dim), sigma=2.0)
    print(" evals    f(x)")
    print("======  ==========")

    evals = 0
    while True:
        solutions = []
        for _ in range(optimizer.population_size):
            x = optimizer.ask()
            value = ellipsoid(x)
            evals += 1
            solutions.append((x, value))
            if evals % 3000 == 0:
                print(f"{evals:5d}  {value:10.5f}")
        optimizer.tell(solutions)

        if optimizer.should_stop():
            break
```

Full source code is available [here](./examples/sep_cma.py).

</details>

#### IPOP-CMA-ES [Auger and Hansen 2005]

IPOP-CMA-ES is a method that involves restarting the CMA-ES with an incrementally increasing population size, as described below.

![visualize-ipop-cmaes-himmelblau](https://user-images.githubusercontent.com/5564044/88472274-f9e12480-cf4b-11ea-8aff-2a859eb51a15.gif)

<details>
<summary>Source code</summary>

```python
import math
import numpy as np
from cmaes import CMA

def ackley(x1, x2):
    # https://www.sfu.ca/~ssurjano/ackley.html
    return (
        -20 * math.exp(-0.2 * math.sqrt(0.5 * (x1 ** 2 + x2 ** 2)))
        - math.exp(0.5 * (math.cos(2 * math.pi * x1) + math.cos(2 * math.pi * x2)))
        + math.e + 20
    )

if __name__ == "__main__":
    bounds = np.array([[-32.768, 32.768], [-32.768, 32.768]])
    lower_bounds, upper_bounds = bounds[:, 0], bounds[:, 1]

    mean = lower_bounds + (np.random.rand(2) * (upper_bounds - lower_bounds))
    sigma = 32.768 * 2 / 5  # 1/5 of the domain width
    optimizer = CMA(mean=mean, sigma=sigma, bounds=bounds, seed=0)

    for generation in range(200):
        solutions = []
        for _ in range(optimizer.population_size):
            x = optimizer.ask()
            value = ackley(x[0], x[1])
            solutions.append((x, value))
            print(f"#{generation} {value} (x1={x[0]}, x2 = {x[1]})")
        optimizer.tell(solutions)

        if optimizer.should_stop():
            # popsize multiplied by 2 (or 3) before each restart.
            popsize = optimizer.population_size * 2
            mean = lower_bounds + (np.random.rand(2) * (upper_bounds - lower_bounds))
            optimizer = CMA(mean=mean, sigma=sigma, population_size=popsize)
            print(f"Restart CMA-ES with popsize={popsize}")
```

Full source code is available [here](./examples/ipop_cma.py).

</details>

## Citation
If you use our library in your work, please cite our paper:

Masahiro Nomura, Masashi Shibata.<br>
**cmaes : A Simple yet Practical Python Library for CMA-ES**<br>
[https://arxiv.org/abs/2402.01373](https://arxiv.org/abs/2402.01373)

Bibtex:
```
@article{nomura2024cmaes,
  title={cmaes : A Simple yet Practical Python Library for CMA-ES},
  author={Nomura, Masahiro and Shibata, Masashi},
  journal={arXiv preprint arXiv:2402.01373},
  year={2024}
}
```


## Links

**Projects using cmaes:**

* [Optuna](https://github.com/optuna/optuna) : A hyperparameter optimization framework that supports CMA-ES using this library under the hood.
* [Kubeflow/Katib](https://www.kubeflow.org/docs/components/katib/user-guides/katib-config/) : Kubernetes-based system for hyperparameter tuning and neural architecture search
* (If you are using `cmaes` in your project and would like it to be listed here, please submit a GitHub issue.)

**Other libraries:**

We have great respect for all libraries involved in CMA-ES.

* [pycma](https://github.com/CMA-ES/pycma) : Most renowned CMA-ES implementation, created and maintained by Nikolaus Hansen.
* [pymoo](https://github.com/msu-coinlab/pymoo) : A library for multi-objective optimization in Python.
* [evojax](https://github.com/google/evojax) : evojax offers a JAX-port of this library.
* [evosax](https://github.com/RobertTLange/evosax) : evosax provides a JAX-based implementation of CMA-ES and sep-CMA-ES, inspired by this library.

**References:**

* [Akiba et al. 2019] [T. Akiba, S. Sano, T. Yanase, T. Ohta, M. Koyama, Optuna: A Next-generation Hyperparameter Optimization Framework, KDD, 2019.](https://dl.acm.org/citation.cfm?id=3330701)
* [Auger and Hansen 2005] [A. Auger, N. Hansen, A Restart CMA Evolution Strategy with Increasing Population Size, CEC, 2005.](http://www.cmap.polytechnique.fr/~nikolaus.hansen/cec2005ipopcmaes.pdf)
* [Hamano et al. 2022] [R. Hamano, S. Saito, M. Nomura, S. Shirakawa, CMA-ES with Margin: Lower-Bounding Marginal Probability for Mixed-Integer Black-Box Optimization, GECCO, 2022.](https://arxiv.org/abs/2205.13482)
* [Hamano et al. 2024a] [R. Hamano, S. Saito, M. Nomura, K. Uchida, S. Shirakawa, CatCMA : Stochastic Optimization for Mixed-Category Problems, GECCO, 2024.](https://arxiv.org/abs/2405.09962)
* [Hamano et al. 2025] [R. Hamano, M. Nomura, S. Saito, K. Uchida, S. Shirakawa, CatCMA with Margin: Stochastic Optimization for Continuous, Integer, and Categorical Variables, GECCO, 2025.](https://arxiv.org/abs/2504.07884)
* [Hamano et al. 2024b] [R. Hamano, S. Shirakawa, M. Nomura, Natural Gradient Interpretation of Rank-One Update in CMA-ES, PPSN, 2024.](https://arxiv.org/abs/2406.16506)
* [Hansen 2016] [N. Hansen, The CMA Evolution Strategy: A Tutorial. arXiv:1604.00772, 2016.](https://arxiv.org/abs/1604.00772)
* [Nomura et al. 2021] [M. Nomura, S. Watanabe, Y. Akimoto, Y. Ozaki, M. Onishi, Warm Starting CMA-ES for Hyperparameter Optimization, AAAI, 2021.](https://arxiv.org/abs/2012.06932)
* [Nomura et al. 2023] [M. Nomura, Y. Akimoto, I. Ono, CMA-ES with Learning
Rate Adaptation: Can CMA-ES with Default Population Size Solve Multimodal
and Noisy Problems?, GECCO, 2023.](https://arxiv.org/abs/2304.03473)
* [Nomura and Shibata 2024] [M. Nomura, M. Shibata, cmaes : A Simple yet Practical Python Library for CMA-ES, arXiv:2402.01373, 2024.](https://arxiv.org/abs/2402.01373)
* [Ros and Hansen 2008] [R. Ros, N. Hansen, A Simple Modification in CMA-ES Achieving Linear Time and Space Complexity, PPSN, 2008.](https://hal.inria.fr/inria-00287367/document)
* [Uchida et al. 2024a] [K. Uchida, R. Hamano, M. Nomura, S. Saito, S. Shirakawa, CMA-ES for Safe Optimization, GECCO, 2024.](https://arxiv.org/abs/2405.10534)
* [Uchida et al. 2024b] [K. Uchida, R. Hamano, M. Nomura, S. Saito, S. Shirakawa, CMA-ES for Discrete and Mixed-Variable Optimization on Sets of Points, PPSN, 2024.](https://arxiv.org/abs/2408.13046)<|MERGE_RESOLUTION|>--- conflicted
+++ resolved
@@ -434,13 +434,8 @@
 
 </details>
 
-<<<<<<< HEAD
+
 #### Safe CMA [Uchida et al. 2024a]
-=======
-</details>
-
-#### Safe CMA [Uchida et al. 2024]
->>>>>>> 3f9d5e3d
 Safe CMA-ES is a variant of CMA-ES for safe optimization. Safe optimization is formulated as a special type of constrained optimization problem aiming to solve the optimization problem with fewer evaluations of the solutions whose safety function values exceed the safety thresholds. The safe CMA-ES requires safe seeds that do not violate the safety constraints. Note that the safe CMA-ES is designed for noiseless safe optimization. This module needs `torch` and `gpytorch`.
 
 <details>
