--- conflicted
+++ resolved
@@ -316,11 +316,7 @@
 
 </details>
 
-<<<<<<< HEAD
 #### Safe CMA [Uchida et al. 2024a]
-=======
-#### Safe CMA [Uchida et al. 2024]
->>>>>>> 3d6a0771
 Safe CMA-ES is a variant of CMA-ES for safe optimization. Safe optimization is formulated as a special type of constrained optimization problem aiming to solve the optimization problem with fewer evaluations of the solutions whose safety function values exceed the safety thresholds. The safe CMA-ES requires safe seeds that do not violate the safety constraints. Note that the safe CMA-ES is designed for noiseless safe optimization. This module needs `torch` and `gpytorch`.
 
 <details>
@@ -662,9 +658,5 @@
 and Noisy Problems?, GECCO, 2023.](https://arxiv.org/abs/2304.03473)
 * [Nomura and Shibata 2024] [M. Nomura, M. Shibata, cmaes : A Simple yet Practical Python Library for CMA-ES, arXiv:2402.01373, 2024.](https://arxiv.org/abs/2402.01373)
 * [Ros and Hansen 2008] [R. Ros, N. Hansen, A Simple Modification in CMA-ES Achieving Linear Time and Space Complexity, PPSN, 2008.](https://hal.inria.fr/inria-00287367/document)
-<<<<<<< HEAD
 * [Uchida et al. 2024a] [K. Uchida, R. Hamano, M. Nomura, S. Saito, S. Shirakawa, CMA-ES for Safe Optimization, GECCO, 2024.](https://arxiv.org/abs/2405.10534)
-* [Uchida et al. 2024b] [K. Uchida, R. Hamano, M. Nomura, S. Saito, S. Shirakawa, CMA-ES for Discrete and Mixed-Variable Optimization on Sets of Points, PPSN, 2024.](https://arxiv.org/abs/2408.13046)
-=======
-* [Uchida et al. 2024] [K. Uchida, R. Hamano, M. Nomura, S. Saito, S. Shirakawa, CMA-ES for Safe Optimization, GECCO, 2024.](https://arxiv.org/abs/2405.10534)
->>>>>>> 3d6a0771
+* [Uchida et al. 2024b] [K. Uchida, R. Hamano, M. Nomura, S. Saito, S. Shirakawa, CMA-ES for Discrete and Mixed-Variable Optimization on Sets of Points, PPSN, 2024.](https://arxiv.org/abs/2408.13046)