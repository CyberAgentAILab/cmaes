--- conflicted
+++ resolved
@@ -38,11 +38,7 @@
           architecture: x64
       - name: Install dependencies
         run: |
-<<<<<<< HEAD
-          python -m pip install --upgrade pip setuptools numpy scipy hypothesis torch gpytorch
-=======
-          python -m pip install --upgrade pip setuptools numpy scipy hypothesis pytest
->>>>>>> 291376ef
+          python -m pip install --upgrade pip setuptools numpy scipy hypothesis pytest torch gpytorch
           pip install --progress-bar off .
       - run: python -m pytest tests --ignore=tests/test_free_threaded.py
   test-free-threaded:
@@ -74,11 +70,7 @@
           architecture: x64
       - name: Install dependencies
         run: |
-<<<<<<< HEAD
-          python -m pip install --upgrade pip setuptools scipy hypothesis torch gpytorch
-=======
-          python -m pip install --upgrade pip setuptools scipy hypothesis pytest
->>>>>>> 291376ef
+          python -m pip install --upgrade pip setuptools scipy hypothesis pytest torch gpytorch
           python -m pip install --pre --upgrade numpy
           pip install --progress-bar off .
       - run: python -m pytest tests --ignore=tests/test_free_threaded.py